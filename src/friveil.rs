use binius_field::{ExtensionField, Field, PackedExtension, PackedField, Random};
use binius_math::{
    BinarySubspace, FieldBuffer, ReedSolomonCode,
    inner_product::inner_product,
    multilinear::eq::eq_ind_partial_eval,
    ntt::{
        AdditiveNTT, NeighborsLastMultiThread,
        domain_context::{self, GenericPreExpanded},
    },
};
use binius_prover::{
    fri::CommitOutput,
    hash::parallel_compression::ParallelCompressionAdaptor,
    merkle_tree::{MerkleTreeProver, prover::BinaryMerkleTreeProver},
    pcs::OneBitPCSProver,
};
use binius_transcript::{ProverTranscript, VerifierTranscript};
use binius_verifier::{
    config::{B1, B128, StdChallenger},
    fri::FRIParams,
    hash::{StdCompression, StdDigest},
    merkle_tree::{BinaryMerkleTreeScheme, MerkleTreeScheme},
    pcs::verify,
};
use itertools::Itertools;
use rand::{SeedableRng, rngs::StdRng};
use std::{iter::repeat_with, marker::PhantomData};

pub type FriVeilDefault = FriVeil<
    'static,
    B128,
    BinaryMerkleTreeScheme<B128, StdDigest, StdCompression>,
    NeighborsLastMultiThread<GenericPreExpanded<B128>>,
>;
pub struct FriVeil<'a, P, VCS, NTT>
where
    NTT: AdditiveNTT<Field = B128> + Sync,
    P: PackedField<Scalar = B128> + PackedExtension<B128> + PackedExtension<B1>,
    VCS: MerkleTreeScheme<P::Scalar>,
{
    _ntt: PhantomData<&'a NTT>,
    pub merkle_prover:
        BinaryMerkleTreeProver<P::Scalar, StdDigest, ParallelCompressionAdaptor<StdCompression>>,
    log_inv_rate: usize,
    num_test_queries: usize,
    n_vars: usize,
    log_num_shares: usize,

    _vcs: PhantomData<VCS>,
}

impl<'a, P, VCS, NTT> FriVeil<'a, P, VCS, NTT>
where
    P: PackedField<Scalar = B128> + PackedExtension<B128> + PackedExtension<B1>,
    VCS: MerkleTreeScheme<P::Scalar>,
    NTT: AdditiveNTT<Field = B128> + Sync,
{
    pub fn new(
        log_inv_rate: usize,
        num_test_queries: usize,
        n_vars: usize,
        log_num_shares: usize,
    ) -> Self {
        Self {
            merkle_prover: BinaryMerkleTreeProver::<P::Scalar, StdDigest, _>::new(
                ParallelCompressionAdaptor::new(StdCompression::default()),
            ),
            log_inv_rate,
            num_test_queries,
            n_vars,
            log_num_shares,
            _ntt: PhantomData,
            _vcs: PhantomData,
        }
    }

    pub fn initialize_fri_context(
        &self,
        packed_buffer: FieldBuffer<P>,
    ) -> Result<
        (
            FRIParams<P::Scalar>,
            NeighborsLastMultiThread<GenericPreExpanded<P::Scalar>>,
        ),
        String,
    > {
        let committed_rs_code =
            ReedSolomonCode::<B128>::new(packed_buffer.log_len(), self.log_inv_rate).unwrap();

        let fri_log_batch_size = 0;

        let fri_arities = if P::LOG_WIDTH == 2 {
            vec![2, 2]
        } else {
<<<<<<< HEAD
            vec![4; packed_buffer.log_len() / 4]
=======
            vec![2; packed_buffer.log_len() / 2]
>>>>>>> 31f310bc
        };

        let fri_params = FRIParams::new(
            committed_rs_code.clone(),
            fri_log_batch_size,
            fri_arities,
            self.num_test_queries,
        )
        .map_err(|e| e.to_string())?;

        let subspace = BinarySubspace::with_dim(fri_params.rs_code().log_len()).unwrap();

        let domain_context = domain_context::GenericPreExpanded::generate_from_subspace(&subspace);
        let ntt = NeighborsLastMultiThread::new(domain_context, self.log_num_shares);

        Ok((fri_params, ntt))
    }

    pub fn calculate_evaluation_point_random(&self) -> Result<Vec<P::Scalar>, String> {
        let mut rng = StdRng::from_seed([0; 32]);
        let evaluation_point: Vec<P::Scalar> = repeat_with(|| P::Scalar::random(&mut rng))
            .take(self.n_vars)
            .collect();
        Ok(evaluation_point)
    }

    // TODO: optimise
    pub fn calculate_evaluation_claim(
        &self,
        values: &[P::Scalar],
        evaluation_point: &[P::Scalar],
    ) -> Result<P::Scalar, String> {
        let lifted_small_field_mle = self.lift_small_to_large_field::<B1, P::Scalar>(
            &self.large_field_mle_to_small_field_mle::<B1, P::Scalar>(values),
        );

        let evaluation_claim = inner_product::<P::Scalar>(
            lifted_small_field_mle,
            eq_ind_partial_eval(evaluation_point)
                .as_ref()
                .iter()
                .copied()
                .collect_vec(),
        );

        Ok(evaluation_claim)
    }

    pub fn commit(
        &self,
        packed_mle: FieldBuffer<P>,
        fri_params: FRIParams<P::Scalar>,
        ntt: &NeighborsLastMultiThread<GenericPreExpanded<P::Scalar>>,
    ) -> Result<
        CommitOutput<
            P,
            Vec<u8>,
            <BinaryMerkleTreeProver<
                P::Scalar,
                StdDigest,
                ParallelCompressionAdaptor<StdCompression>,
            > as MerkleTreeProver<P::Scalar>>::Committed,
        >,
        String,
    > {
        let pcs = OneBitPCSProver::new(ntt, &self.merkle_prover, &fri_params);
        let commit_output = pcs.commit(packed_mle.clone()).map_err(|e| e.to_string())?;

        // Convert the digest type
        Ok(CommitOutput {
            codeword: commit_output.codeword,
            commitment: commit_output.commitment.to_vec(),
            committed: commit_output.committed,
        })
    }

    pub fn prove(
        &self,
        packed_mle: FieldBuffer<P>,
        fri_params: FRIParams<P::Scalar>,
        ntt: &NeighborsLastMultiThread<GenericPreExpanded<P::Scalar>>,
        commit_output: &CommitOutput<
            P,
            Vec<u8>,
            <BinaryMerkleTreeProver<
                P::Scalar,
                StdDigest,
                ParallelCompressionAdaptor<StdCompression>,
            > as MerkleTreeProver<P::Scalar>>::Committed,
        >,
        evaluation_point: &[P::Scalar],
    ) -> Result<VerifierTranscript<StdChallenger>, String> {
        let pcs = OneBitPCSProver::new(ntt, &self.merkle_prover, &fri_params);

        let mut prover_transcript = ProverTranscript::new(StdChallenger::default());

        prover_transcript
            .message()
            .write_bytes(&commit_output.commitment);

        pcs.prove(
            &commit_output.codeword,
            &commit_output.committed,
            packed_mle,
            evaluation_point.to_vec(),
            &mut prover_transcript,
        )
        .map_err(|e| e.to_string())?;

        Ok(prover_transcript.into_verifier())
    }

    pub fn verify_evaluation(
        &self,
        verifier_transcript: &mut VerifierTranscript<StdChallenger>,
        evaluation_claim: P::Scalar,
        evaluation_point: &[P::Scalar],
        fri_params: &FRIParams<P::Scalar>,
    ) -> Result<(), String> {
        let retrieved_codeword_commitment = verifier_transcript
            .message()
            .read()
            .map_err(|e| e.to_string())?;

        let merkle_prover_scheme = self.merkle_prover.scheme().clone();
        verify(
            verifier_transcript,
            evaluation_claim,
            evaluation_point,
            retrieved_codeword_commitment,
            fri_params,
            &merkle_prover_scheme,
        )
        .map_err(|e| e.to_string())
    }

    pub fn inclusion_proof(
        &self,
        committed: &<BinaryMerkleTreeProver<
            P::Scalar,
            StdDigest,
            ParallelCompressionAdaptor<StdCompression>,
        > as MerkleTreeProver<P::Scalar>>::Committed,
        index: usize,
    ) -> Result<VerifierTranscript<StdChallenger>, String> {
        let mut proof_writer = ProverTranscript::new(StdChallenger::default());
        self.merkle_prover
            .prove_opening(committed, 0, index, &mut proof_writer.message())
            .map_err(|e| e.to_string())?;

        let proof_reader = proof_writer.into_verifier();

        Ok(proof_reader)
    }

    pub fn verify_inclusion_proof(
        &self,
        verifier_transcript: &mut VerifierTranscript<StdChallenger>,
        data: &[P::Scalar],
        index: usize,
        fri_params: &FRIParams<P::Scalar>,
        commitment: [u8; 32],
    ) -> Result<(), String> {
        let tree_depth = fri_params.rs_code().log_len();
        self.merkle_prover
            .scheme()
            .verify_opening(
                index,
                data,
                0,
                tree_depth,
                &[commitment.into()],
                &mut verifier_transcript.message(),
            )
            .map_err(|e| e.to_string())
    }

    // TODO: fix
    // Helper function only, only needed if we wanna observer NTT encoding behaviour outside the `commit` function
    #[allow(dead_code)]
    pub fn encode_codeword(
        &self,
        data: &[P::Scalar],
        fri_params: FRIParams<P::Scalar>,
        ntt: &NeighborsLastMultiThread<GenericPreExpanded<P::Scalar>>,
    ) -> Result<Vec<P::Scalar>, String> {
        let rs_code = fri_params.rs_code();
        let len = 1
            << (rs_code.log_dim() + fri_params.log_batch_size() - P::LOG_WIDTH
                + rs_code.log_inv_rate());

        let mut encoded = Vec::with_capacity(len);
        rs_code
            .encode_batch(
                ntt,
                data.as_ref(),
                encoded.spare_capacity_mut(),
                fri_params.log_batch_size(),
            )
            .map_err(|e| e.to_string())?;
        unsafe {
            // Safety: encode_ext_batch guarantees all elements are initialized on success
            encoded.set_len(len);
        }
        Ok(encoded)
    }

    // pub fn decode_codeword(
    //     &self,
    //     codeword: &[P::Scalar],
    //     fri_params: FRIParams<P::Scalar>,
    //     ntt: &NeighborsLastMultiThread<GenericPreExpanded<P::Scalar>>,
    // ) -> Result<(), String> {
    //     let mut code_buffer =
    //         FieldBuffer::<P>::from_values(codeword.to_vec().as_ref()).map_err(|e| e.to_string())?;

    //     ntt.inverse_transform(code_buffer.to_mut(), 0, fri_params.log_batch_size());
    //     println!("code_buffer: {:?}", code_buffer.to_ref());
    //     Ok(())
    // }

    #[allow(dead_code)]
    pub fn extract_commitment(
        &self,
        verifier_transcript: &mut VerifierTranscript<StdChallenger>,
    ) -> Result<Vec<u8>, String> {
        verifier_transcript
            .message()
            .read()
            .map_err(|e| e.to_string())
    }

    pub fn lift_small_to_large_field<F, FE>(&self, small_field_elms: &[F]) -> Vec<FE>
    where
        F: Field,
        FE: Field + ExtensionField<F>,
    {
        small_field_elms.iter().map(|&elm| FE::from(elm)).collect()
    }

    fn large_field_mle_to_small_field_mle<F, FE>(&self, large_field_mle: &[FE]) -> Vec<F>
    where
        F: Field,
        FE: Field + ExtensionField<F>,
    {
        large_field_mle
            .iter()
            .flat_map(|elm| ExtensionField::<F>::iter_bases(elm))
            .collect()
    }
}

#[cfg(test)]
mod tests {

    use super::*;

    use crate::poly::FriVeilUtils;
    use binius_field::Field;
    use binius_math::ntt::{NeighborsLastMultiThread, domain_context::GenericPreExpanded};
    use binius_verifier::{
        config::{B1, B128},
        hash::{StdCompression, StdDigest},
        merkle_tree::BinaryMerkleTreeScheme,
    };

    type TestFriVeil = FriVeil<
        'static,
        B128,
        BinaryMerkleTreeScheme<B128, StdDigest, StdCompression>,
        NeighborsLastMultiThread<GenericPreExpanded<B128>>,
    >;

    fn create_test_data(size_bytes: usize) -> Vec<u8> {
        (0..size_bytes).map(|i| (i % 256) as u8).collect()
    }

    #[test]
    fn test_friveil_new() {
        const LOG_INV_RATE: usize = 1;
        const NUM_TEST_QUERIES: usize = 3;
        const N_VARS: usize = 10;
        const LOG_NUM_SHARES: usize = 2;

        let friveil = TestFriVeil::new(LOG_INV_RATE, NUM_TEST_QUERIES, N_VARS, LOG_NUM_SHARES);

        assert_eq!(friveil.log_inv_rate, LOG_INV_RATE);
        assert_eq!(friveil.num_test_queries, NUM_TEST_QUERIES);
        assert_eq!(friveil.n_vars, N_VARS);
        assert_eq!(friveil.log_num_shares, LOG_NUM_SHARES);
    }

    #[test]
    fn test_calculate_evaluation_point_random() {
        const N_VARS: usize = 8;
        let friveil = TestFriVeil::new(1, 3, N_VARS, 2);

        let result = friveil.calculate_evaluation_point_random();
        assert!(result.is_ok());

        let evaluation_point = result.unwrap();
        assert_eq!(evaluation_point.len(), N_VARS);

        // Test deterministic behavior with fixed seed
        let result2 = friveil.calculate_evaluation_point_random();
        assert!(result2.is_ok());
        let evaluation_point2 = result2.unwrap();
        assert_eq!(evaluation_point, evaluation_point2);
    }

    #[test]
    fn test_field_conversion_methods() {
        let friveil = TestFriVeil::new(1, 3, 8, 2);

        // Test small to large field conversion
        let small_field_values: Vec<B1> = vec![B1::ZERO, B1::ONE, B1::ZERO, B1::ONE];
        let large_field_values: Vec<B128> = friveil.lift_small_to_large_field(&small_field_values);

        assert_eq!(large_field_values.len(), small_field_values.len());
        assert_eq!(large_field_values[0], B128::from(B1::ZERO));
        assert_eq!(large_field_values[1], B128::from(B1::ONE));

        // Test large to small field conversion
        let test_large_values: Vec<B128> = vec![B128::from(42u128), B128::from(100u128)];
        let converted_small: Vec<B1> =
            friveil.large_field_mle_to_small_field_mle(&test_large_values);

        // Each B128 should expand to 128 B1 elements
        assert_eq!(converted_small.len(), test_large_values.len() * 128);
    }

    #[test]
    fn test_initialize_fri_context() {
        let friveil = TestFriVeil::new(1, 3, 12, 2);

        // Create test data
        let test_data = create_test_data(1024); // 1KB test data
        let packed_mle_values = FriVeilUtils::<B128>::new()
            .bytes_to_packed_mle(&test_data)
            .expect("Failed to create packed MLE");

        let result = friveil.initialize_fri_context(packed_mle_values.packed_mle.clone());
        assert!(result.is_ok());

        let (fri_params, _ntt) = result.unwrap();

        // Verify FRI parameters are reasonable
        assert_eq!(fri_params.rs_code().log_inv_rate(), friveil.log_inv_rate);
        assert_eq!(fri_params.n_test_queries(), friveil.num_test_queries);
    }

    #[test]
    fn test_commit_and_inclusion_proofs() {
        let friveil = TestFriVeil::new(1, 3, 12, 2);

        // Create test data
        let test_data = create_test_data(1024);
        let packed_mle_values = FriVeilUtils::<B128>::new()
            .bytes_to_packed_mle(&test_data)
            .expect("Failed to create packed MLE");

        let (fri_params, ntt) = friveil
            .initialize_fri_context(packed_mle_values.packed_mle.clone())
            .expect("Failed to initialize FRI context");

        // Test commit
        let commit_result = friveil.commit(
            packed_mle_values.packed_mle.clone(),
            fri_params.clone(),
            &ntt,
        );
        assert!(commit_result.is_ok());

        let commit_output = commit_result.unwrap();
        assert!(!commit_output.commitment.is_empty());
        assert!(!commit_output.codeword.is_empty());

        let commitment_bytes: [u8; 32] = commit_output
            .commitment
            .to_vec()
            .try_into()
            .expect("We know commitment size is 32 bytes");
        // Test inclusion proofs for first few elements
        for i in 0..std::cmp::min(5, commit_output.codeword.len()) {
            let value = commit_output.codeword[i];

            // Generate inclusion proof
            let inclusion_proof_result = friveil.inclusion_proof(&commit_output.committed, i);
            assert!(inclusion_proof_result.is_ok());

            let mut inclusion_proof = inclusion_proof_result.unwrap();

            // Verify inclusion proof
            let verify_result = friveil.verify_inclusion_proof(
                &mut inclusion_proof,
                &[value],
                i,
                &fri_params,
                commitment_bytes,
            );
            assert!(
                verify_result.is_ok(),
                "Inclusion proof verification failed for index {}",
                i
            );
        }
    }

    #[test]
    fn test_calculate_evaluation_claim() {
        let test_data = create_test_data(1024 * 1024); // 1mb test data
        let packed_mle_values = FriVeilUtils::<B128>::new()
            .bytes_to_packed_mle(&test_data)
            .expect("Failed to create packed MLE");

        let friveil = TestFriVeil::new(1, 3, packed_mle_values.total_n_vars, 3);

        let evaluation_point = friveil
            .calculate_evaluation_point_random()
            .expect("Failed to generate evaluation point");

        let result =
            friveil.calculate_evaluation_claim(&packed_mle_values.packed_values, &evaluation_point);
        assert!(result.is_ok());

        let evaluation_claim = result.unwrap();
        // The evaluation claim should be a valid field element
        assert_ne!(evaluation_claim, B128::default()); // Should not be zero for random inputs
    }

    #[test]
    fn test_full_prove_verify_workflow() {
        // Create test data
        let test_data = create_test_data(1024 * 1024); // 2KB test data
        let packed_mle_values = FriVeilUtils::<B128>::new()
            .bytes_to_packed_mle(&test_data)
            .expect("Failed to create packed MLE");

        let friveil = TestFriVeil::new(1, 3, packed_mle_values.total_n_vars, 3);
        // Initialize FRI context
        let (fri_params, ntt) = friveil
            .initialize_fri_context(packed_mle_values.packed_mle.clone())
            .expect("Failed to initialize FRI context");

        // Generate evaluation point
        let evaluation_point = friveil
            .calculate_evaluation_point_random()
            .expect("Failed to generate evaluation point");

        // Commit to MLE
        let commit_output = friveil
            .commit(
                packed_mle_values.packed_mle.clone(),
                fri_params.clone(),
                &ntt,
            )
            .expect("Failed to commit");

        // Generate proof
        let prove_result = friveil.prove(
            packed_mle_values.packed_mle.clone(),
            fri_params.clone(),
            &ntt,
            &commit_output,
            &evaluation_point,
        );
        assert!(prove_result.is_ok());

        let mut verifier_transcript = prove_result.unwrap();

        // Calculate evaluation claim
        let evaluation_claim = friveil
            .calculate_evaluation_claim(&packed_mle_values.packed_values, &evaluation_point)
            .expect("Failed to calculate evaluation claim");

        // Verify proof
        let verify_result = friveil.verify_evaluation(
            &mut verifier_transcript,
            evaluation_claim,
            &evaluation_point,
            &fri_params,
        );
        assert!(
            verify_result.is_ok(),
            "Verification failed: {:?}",
            verify_result
        );
    }

    #[test]
    fn test_invalid_verification_fails() {
        // Create test data
        let test_data = create_test_data(512);
        let packed_mle_values = FriVeilUtils::<B128>::new()
            .bytes_to_packed_mle(&test_data)
            .expect("Failed to create packed MLE");
        let friveil = TestFriVeil::new(1, 3, packed_mle_values.total_n_vars, 3);
        let (fri_params, ntt) = friveil
            .initialize_fri_context(packed_mle_values.packed_mle.clone())
            .expect("Failed to initialize FRI context");

        let commit_output = friveil
            .commit(
                packed_mle_values.packed_mle.clone(),
                fri_params.clone(),
                &ntt,
            )
            .expect("Failed to commit");

        let evaluation_point = friveil
            .calculate_evaluation_point_random()
            .expect("Failed to generate evaluation point");

        let mut verifier_transcript = friveil
            .prove(
                packed_mle_values.packed_mle.clone(),
                fri_params.clone(),
                &ntt,
                &commit_output,
                &evaluation_point,
            )
            .expect("Failed to generate proof");

        // Use wrong evaluation claim (should cause verification to fail)
        let wrong_evaluation_claim = B128::from(42u128);

        let verify_result = friveil.verify_evaluation(
            &mut verifier_transcript,
            wrong_evaluation_claim,
            &evaluation_point,
            &fri_params,
        );

        // Verification should fail with wrong claim
        assert!(
            verify_result.is_err(),
            "Verification should fail with wrong evaluation claim"
        );
    }
}<|MERGE_RESOLUTION|>--- conflicted
+++ resolved
@@ -92,11 +92,7 @@
         let fri_arities = if P::LOG_WIDTH == 2 {
             vec![2, 2]
         } else {
-<<<<<<< HEAD
-            vec![4; packed_buffer.log_len() / 4]
-=======
             vec![2; packed_buffer.log_len() / 2]
->>>>>>> 31f310bc
         };
 
         let fri_params = FRIParams::new(
